// Copyright 2018 The Grin Developers
//
// Licensed under the Apache License, Version 2.0 (the "License");
// you may not use this file except in compliance with the License.
// You may obtain a copy of the License at
//
//     http://www.apache.org/licenses/LICENSE-2.0
//
// Unless required by applicable law or agreed to in writing, software
// distributed under the License is distributed on an "AS IS" BASIS,
// WITHOUT WARRANTIES OR CONDITIONS OF ANY KIND, either express or implied.
// See the License for the specific language governing permissions and
// limitations under the License.

#[macro_use]
extern crate log;

<<<<<<< HEAD
extern crate grin_api as api;
extern crate grin_chain as chain;
extern crate grin_core as core;
extern crate grin_p2p as p2p;
extern crate grin_servers as servers;
extern crate grin_util as util;
extern crate grin_wallet as wallet;

=======
>>>>>>> 5f0f0f6f
mod framework;

use self::util::Mutex;
use crate::framework::{LocalServerContainer, LocalServerContainerConfig};
use grin_core as core;
use grin_util as util;
use std::sync::Arc;
use std::{thread, time};

/// Start 1 node mining, 1 non mining node and two wallets.
/// Then send a transaction from one wallet to another and propagate it a stem
/// transaction but without stem relay and check if the transaction is still
/// broadcasted.
#[test]
#[ignore]
fn test_dandelion_timeout() {
	let test_name_dir = "test_dandelion_timeout";
	core::global::set_mining_mode(core::global::ChainTypes::AutomatedTesting);
	framework::clean_all_output(test_name_dir);
	let mut log_config = util::LoggingConfig::default();
	//log_config.stdout_log_level = util::LogLevel::Trace;
	log_config.stdout_log_level = util::LogLevel::Info;
	//init_logger(Some(log_config));
	util::init_test_logger();

	// Run a separate coinbase wallet for coinbase transactions
	let mut coinbase_config = LocalServerContainerConfig::default();
	coinbase_config.name = String::from("coinbase_wallet");
	coinbase_config.wallet_validating_node_url = String::from("http://127.0.0.1:30001");
	coinbase_config.wallet_port = 10002;
	let coinbase_wallet = Arc::new(Mutex::new(
		LocalServerContainer::new(coinbase_config).unwrap(),
	));
	let coinbase_wallet_config = { coinbase_wallet.lock().wallet_config.clone() };

	let coinbase_seed = LocalServerContainer::get_wallet_seed(&coinbase_wallet_config);

	let _ = thread::spawn(move || {
		let mut w = coinbase_wallet.lock();
		w.run_wallet(0);
	});

	let mut recp_config = LocalServerContainerConfig::default();
	recp_config.name = String::from("target_wallet");
	recp_config.wallet_validating_node_url = String::from("http://127.0.0.1:30001");
	recp_config.wallet_port = 20002;
	let target_wallet = Arc::new(Mutex::new(LocalServerContainer::new(recp_config).unwrap()));
	let target_wallet_cloned = target_wallet.clone();
	let recp_wallet_config = { target_wallet.lock().wallet_config.clone() };

	let recp_seed = LocalServerContainer::get_wallet_seed(&recp_wallet_config);
	//Start up a second wallet, to receive
	let _ = thread::spawn(move || {
		let mut w = target_wallet_cloned.lock();
		w.run_wallet(0);
	});

	// Spawn server and let it run for a bit
	let mut server_one_config = LocalServerContainerConfig::default();
	server_one_config.name = String::from("server_one");
	server_one_config.p2p_server_port = 30000;
	server_one_config.api_server_port = 30001;
	server_one_config.start_miner = true;
	server_one_config.start_wallet = false;
	server_one_config.is_seeding = false;
	server_one_config.coinbase_wallet_address =
		String::from(format!("http://{}:{}", server_one_config.base_addr, 10002));
	let mut server_one = LocalServerContainer::new(server_one_config).unwrap();

	let mut server_two_config = LocalServerContainerConfig::default();
	server_two_config.name = String::from("server_two");
	server_two_config.p2p_server_port = 40000;
	server_two_config.api_server_port = 40001;
	server_two_config.start_miner = false;
	server_two_config.start_wallet = false;
	server_two_config.is_seeding = true;
	let mut server_two = LocalServerContainer::new(server_two_config.clone()).unwrap();

	server_one.add_peer(format!(
		"{}:{}",
		server_two_config.base_addr, server_two_config.p2p_server_port
	));

	// Spawn servers and let them run for a bit
	let _ = thread::spawn(move || {
		server_two.run_server(120);
	});

	// Wait for the first server to start
	thread::sleep(time::Duration::from_millis(5000));

	let _ = thread::spawn(move || {
		server_one.run_server(120);
	});

	// Let them do a handshake and properly update their peer relay
	thread::sleep(time::Duration::from_millis(30000));

	//Wait until we have some funds to send
	let mut coinbase_info =
		LocalServerContainer::get_wallet_info(&coinbase_wallet_config, &coinbase_seed);
	let mut slept_time = 0;
	while coinbase_info.amount_currently_spendable < 100000000000 {
		thread::sleep(time::Duration::from_millis(500));
		slept_time += 500;
		if slept_time > 10000 {
			panic!("Coinbase not confirming in time");
		}
		coinbase_info =
			LocalServerContainer::get_wallet_info(&coinbase_wallet_config, &coinbase_seed);
	}

	warn!("Sending 50 Grins to recipient wallet");

	// Sending stem transaction
	LocalServerContainer::send_amount_to(
		&coinbase_wallet_config,
		"50.00",
		1,
		"not_all",
		"http://127.0.0.1:20002",
		false,
	);

	let coinbase_info =
		LocalServerContainer::get_wallet_info(&coinbase_wallet_config, &coinbase_seed);
	println!("Coinbase wallet info: {:?}", coinbase_info);

	let recipient_info = LocalServerContainer::get_wallet_info(&recp_wallet_config, &recp_seed);

	// The transaction should be waiting in the node stempool thus cannot be mined.
	println!("Recipient wallet info: {:?}", recipient_info);
	assert!(recipient_info.amount_awaiting_confirmation == 50000000000);

	// Wait for stem timeout
	thread::sleep(time::Duration::from_millis(35000));
	println!("Recipient wallet info: {:?}", recipient_info);
	let recipient_info = LocalServerContainer::get_wallet_info(&recp_wallet_config, &recp_seed);
	assert!(recipient_info.amount_currently_spendable == 50000000000);
}<|MERGE_RESOLUTION|>--- conflicted
+++ resolved
@@ -15,17 +15,6 @@
 #[macro_use]
 extern crate log;
 
-<<<<<<< HEAD
-extern crate grin_api as api;
-extern crate grin_chain as chain;
-extern crate grin_core as core;
-extern crate grin_p2p as p2p;
-extern crate grin_servers as servers;
-extern crate grin_util as util;
-extern crate grin_wallet as wallet;
-
-=======
->>>>>>> 5f0f0f6f
 mod framework;
 
 use self::util::Mutex;
